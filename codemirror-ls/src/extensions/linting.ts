--- conflicted
+++ resolved
@@ -13,12 +13,7 @@
 import { type Action, type Diagnostic, setDiagnostics } from "@codemirror/lint";
 import type { Extension } from "@codemirror/state";
 import type { EditorView } from "@codemirror/view";
-<<<<<<< HEAD
 import { showDialog, ViewPlugin } from "@codemirror/view";
-=======
-import { ViewPlugin } from "@codemirror/view";
-import PQueue from "p-queue";
->>>>>>> ddfc4c7e
 import type { PublishDiagnosticsParams } from "vscode-languageserver-protocol";
 import * as LSP from "vscode-languageserver-protocol";
 import { LSCore } from "../LSPlugin.js";
@@ -119,7 +114,8 @@
             ([immediate]) => immediate,
           );
 
-          if (versionAtNotification !== lsPlugin.documentVersion) return;
+          // Between the time we received the notification and now, no async
+          // functions were called, so no more checks are needed right here
           view.dispatch(setDiagnostics(view.state, diagnosticsWithoutActions));
 
           // Queue code actions resolution for each diagnostic
@@ -215,7 +211,6 @@
                             label: "Command execution not implemented yet",
                           });
                         }
-<<<<<<< HEAD
                       },
                     };
                   })
@@ -232,33 +227,6 @@
               }, codeActionDebounceMs);
             },
           );
-=======
-                      }
-
-                      void lsPlugin.applyWorkspaceEdit(resolvedAction.edit);
-                    } else if (
-                      "command" in resolvedAction &&
-                      resolvedAction.command
-                    ) {
-                      // TODO: Implement command execution
-                      lsPlugin._reportError(
-                        "Command execution not implemented yet for LSP action commands.",
-                      );
-                    }
-                  },
-                };
-              })
-              .filter(Boolean) as Action[];
-
-            if (codemirrorActions.length === 0) return currentDiagnostic;
-
-            // (see doc): make sure this is a **new** object instance for comparison purposes
-            return {
-              ...currentDiagnostic,
-              actions: codemirrorActions,
-            };
-          })();
->>>>>>> ddfc4c7e
 
           return [currentDiagnostic, diagnosticWithActions];
         }
