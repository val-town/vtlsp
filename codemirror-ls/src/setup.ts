import { type Extension, Prec } from "@codemirror/state";
import { asyncNoop } from "es-toolkit";
import type * as LSP from "vscode-languageserver-protocol";
import {
  completions,
  contextMenu,
  hovers,
  linting,
  references,
  renames,
  signatures,
  window,
} from "./extensions/index.js";
import type { LSClient } from "./LSClient.js";
import { LSPlugin } from "./LSPlugin.js";

/**
 * Utility function to set up a CodeMirror extension array that includes
 * everything needed to connect to a language server via the provided client.
 *
 * Gets extensions for all supported features, unless explicitly disabled, and
 * uses all provided configs.
 *
 * @example
 * ```ts
 * const lspExtensions = languageServerWithClient({
 *   client: lsClient,
 *   documentUri: `file://${path}`,
 *   languageId: "typescript",
 *   sendIncrementalChanges: false,
 *   sendDidOpen: true,
 *   features: {
 *     signatureHelp: {
 *       render: async (dom, data, activeSignature, activeParameter) => {
 *         const root = ReactDOM.createRoot(dom);
 *         root.render(
 *           <LSSignatureHelp
 *             data={data}
 *             activeParameter={activeParameter}
 *             activeSignature={activeSignature}
 *           />,
 *         );
 *       },
 *     },
 *     linting: {
 *       disable: true,
 *     },
 *     references: {
 *       render: async (dom, references, goToReference, onClose, kind) => {
 *         const root = ReactDOM.createRoot(dom);
 *         root.render(
 *           <LSGoTo
 *             onClose={onClose}
 *             locations={references}
 *             goTo={goToReference}
 *             kind={kind}
 *           />,
 *         );
 *       },
 *       modClickForDefinition: true,
 *       onExternalReference: (uri) => {
 *         console.log("Go to external reference", uri);
 *       },
 *       goToDefinitionShortcuts: ["F12"],
 *       modClickForDefinition: true,
 *     },
 *   },
 * });
 * ```
 */
export function languageServerWithClient(options: LanguageServerOptions) {
  const features = {
    signatureHelp: {
      disabled: false,
      render: asyncNoop,
      ...options.features.signatureHelp,
    },
    hovers: { disabled: false, render: asyncNoop, ...options.features.hovers },
    references: {
      disabled: false,
      render: asyncNoop,
      ...options.features.references,
    },
    completion: {
      disabled: false,
      render: asyncNoop,
      ...options.features.completion,
    },
    renames: {
      disabled: false,
      shortcuts: [{ key: "F2" }],
      render: asyncNoop,
      ...options.features.renames,
    },
    contextMenu: {
      disabled: false,
      referencesArgs: {},
      render: asyncNoop,
      ...options.features.contextMenu,
    },
    linting: {
      disabled: false,
      render: asyncNoop,
      ...options.features.linting,
    },
    window: { disabled: false, render: asyncNoop, ...options.features.window },
  } satisfies LanguageServerFeatures;
  const extensions: Extension[] = [];

  const lsClient = options.client;

  const lsPlugin = LSPlugin.of({
    client: lsClient,
    documentUri: options.documentUri,
    languageId: options.languageId,
    sendDidOpen: options.sendDidOpen ?? true,
    sendCloseOnDestroy: options.sendCloseOnDestroy ?? true,
    onWorkspaceEdit: options.onWorkspaceEdit,
  });
  extensions.push(Prec.highest(lsPlugin));

  if (!features.signatureHelp.disabled) {
    extensions.push(
      ...signatures.getSignatureExtensions(features.signatureHelp),
    );
  }

  if (!features.hovers.disabled) {
    extensions.push(hovers.getHoversExtensions(features.hovers));
  }

  if (!features.completion?.disabled) {
    extensions.push(completions.getCompletionsExtensions(features.completion));
  }

  if (!features.references.disabled) {
    extensions.push(...references.getReferencesExtensions(features.references));
  }

  if (!features.renames.disabled) {
    extensions.push(...renames.getRenameExtensions(features.renames));
  }

  if (!features.contextMenu.disabled) {
    extensions.push(
      ...contextMenu.getContextMenuExtensions({
        render: features.contextMenu.render,
        referencesArgs: {
          render: !features.references.disabled
            ? features.references?.render
            : asyncNoop,
          ...features.contextMenu.referencesArgs,
        },
      }),
    );
  }

  if (!features.linting.disabled) {
<<<<<<< HEAD
    extensions.push(
      ...linting.getLintingExtensions({
        render: features.linting.render,
      }),
    );
=======
    extensions.push(...linting.getLintingExtensions(features.linting));
>>>>>>> 644f6a2c
  }

  if (!features.window.disabled) {
    extensions.push(...window.getWindowExtensions(features.window));
  }

  return extensions;
}

type FeatureOption<T> = ({ disabled?: boolean } & T) | { disabled: true };

export interface LanguageServerFeatures {
  signatureHelp: FeatureOption<signatures.SignatureSuggestionArgs>;
  hovers: FeatureOption<hovers.HoverExtensionArgs>;
  references: FeatureOption<references.ReferenceExtensionsArgs>;
  completion: FeatureOption<completions.CompletionExtensionsArgs>;
  renames: FeatureOption<renames.RenameExtensionsArgs>;
  contextMenu: FeatureOption<
    Omit<contextMenu.ContextMenuArgs, "referencesArgs"> & {
      referencesArgs?: FeatureOption<references.ReferenceExtensionsArgs>;
    }
  >;
  linting: FeatureOption<linting.DiagnosticArgs>;
  window: FeatureOption<window.WindowExtensionArgs>;
}

/**
 * Complete options for configuring the language server integration
 */
export interface LanguageServerOptions {
  /** Language server features, including which extensions to enable or disable */
  features: Partial<LanguageServerFeatures>;
  /** Pre-configured language server client instance */
  client: LSClient;
  /** URI of the current document being edited. */
  documentUri: string;
  /** Language identifier (e.g., 'typescript', 'javascript', etc.). */
  languageId: string;
  /** Whether to send the didOpen notification when the editor is initialized */
  sendDidOpen?: boolean;
  /** Whether to send the didClose notification when the editor is destroyed */
  sendCloseOnDestroy?: boolean;
  /** Called when a workspace edit is received, for events that may have edited some or many files. */
  onWorkspaceEdit?: (edit: LSP.WorkspaceEdit) => void | Promise<void>;
}<|MERGE_RESOLUTION|>--- conflicted
+++ resolved
@@ -156,15 +156,7 @@
   }
 
   if (!features.linting.disabled) {
-<<<<<<< HEAD
-    extensions.push(
-      ...linting.getLintingExtensions({
-        render: features.linting.render,
-      }),
-    );
-=======
     extensions.push(...linting.getLintingExtensions(features.linting));
->>>>>>> 644f6a2c
   }
 
   if (!features.window.disabled) {
